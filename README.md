# Seeing Beyond the Brain: Masked Modeling Conditioned Diffusion Model for Human Vision Decoding

## MinD-Vis
**MinD-Vis** is a framework for decoding human visual stimuli from brain recording.
This document introduces the precesedures required for replicating the results in *Seeing Beyond the Brain: Masked Modeling Conditioned Diffusion Model for Human Vision Decoding* (Submitted to CVPR2022)

## Abstract
Decoding visual stimuli from brain recordings aims to deepen our understanding of the human visual system and build a solid foundation for bridging human and computer vision through the Brain-Computer Interface. However, due to the scarcity of data annotations and the complexity of underlying brain information, it is challenging to decode images with faithful details and meaningful semantics. In this work, we present **MinD-Vis**: Sparse **M**asked Bra**in** Modeling with Double-Conditioned Latent **D**iffusion Model for Human **Vis**ion Decoding. Specifically, by boosting the information capacity of feature representations learned from a large-scale resting-state fMRI dataset, we show that our MinD-Vis can reconstruct highly plausible images with semantically matching details from brain recordings with very few paired annotations. We benchmarked our model qualitatively and quantitatively; the experimental results indicate that our method outperformed state-of-the-art in both semantic mapping (100-way semantic classification) and generation quality (FID) by **66%** and **41%** respectively. 


## Overview
Our framework consists of two main stages:
- Stage A: Sparse-Coded Masked Brain Modeling (*SC-MBM*)
- Stage B: Double-Conditioned Latent Diffusion Model (*DC-LDM*)

The **data** folder and **pretrains** folder are not included in this repository. 
Please download them from [here](https://figshare.com/s/94cd778e6afafb00946e) and put them in the root directory of this repository as shown below.

File path | Description
```

/data
┣ 📂 HCP
┃   ┣ 📂 npz
┃   ┃   ┣ 📂 dummy_sub_01
┃   ┃   ┃   ┗ HCP_visual_voxel.npz
┃   ┃   ┣ 📂 dummy_sub_02
┃   ┃   ┃   ┗ ...

┣ 📂 Kamitani
┃   ┣ 📂 npz
┃   ┃   ┗ 📜 sbj_1.npz
┃   ┃   ┗ 📜 sbj_2.npz
┃   ┃   ┗ 📜 sbj_3.npz
┃   ┃   ┗ 📜 sbj_4.npz
┃   ┃   ┗ 📜 sbj_5.npz
┃   ┃   ┗ 📜 images_256.npz
┃   ┃   ┗ 📜 imagenet_class_index.json
┃   ┃   ┗ 📜 imagenet_training_label.csv
┃   ┃   ┗ 📜 imagenet_testing_label.csv

┣ 📂 BOLD5000
┃   ┣ 📂 BOLD5000_GLMsingle_ROI_betas
┃   ┃   ┣ 📂 py
┃   ┃   ┃   ┗ CSI1_GLMbetas-TYPED-FITHRF-GLMDENOISE-RR_allses_LHEarlyVis.npy
┃   ┃   ┃   ┗ ...
┃   ┃   ┃   ┗ CSIx_GLMbetas-TYPED-FITHRF-GLMDENOISE-RR_allses_xx.npy
┃   ┣ 📂 BOLD5000_Stimuli
┃   ┃   ┣ 📂 Image_Labels
┃   ┃   ┣ 📂 Scene_Stimuli
┃   ┃   ┣ 📂 Stimuli_Presentation_Lists


/pretrains
┣ 📂 ldm
┃   ┣ 📂 label2img  （ImageNet pre-trained label-conditioned LDM)
┃   ┃   ┗ 📜 config.yaml
┃   ┃   ┗ 📜 model.ckpt

┣ 📂 GOD  
┃   ┗ 📜 fmri_encoder.pth  (SC-MBM pre-trained fMRI encoder)
┃   ┗ 📜 finetuned.pth     (finetuned fMRI encoder + finetuned LDM)

┣ 📂 BOLD5000
┃   ┗ 📜 fmri_encoder.pth  (SC-MBM pre-trained fMRI encoder)
┃   ┗ 📜 finetuned.pth     (finetuned fMRI encoder + finetuned LDM)


/code
┣ 📂 sc_mbm
┃   ┗ 📜 mae_for_fmri.py
┃   ┗ 📜 trainer.py
┃   ┗ 📜 utils.py

┣ 📂 dc_ldm
┃   ┗ 📜 ldm_for_fmri.py
┃   ┗ 📜 utils.py
┃   ┣ 📂 models
┃   ┃   ┗ (adopted from LDM)
┃   ┣ 📂 modules
┃   ┃   ┗ (adopted from LDM)

┗  📜 stageA1_mbm_pretrain.py   (main script for pre-training for SC-MBM)
┗  📜 stageA2_mbm_finetune.py   (main script for tuning SC-MBM on fMRI only from test sets)
┗  📜 stageB_ldm_finetune.py    (main script for fine-tuning DC-LDM)
┗  📜 gen_eval.py               (main script for generating decoded images)

┗  📜 dataset.py                (functions for loading datasets)
┗  📜 eval_metrics.py           (functions for evaluation metrics)
┗  📜 config.py                 (configurations for the main scripts)

```



## Setup Instructions
### Environment setup
Create and activate conda environment named ```mind-vis``` from our ```env.yaml```
```sh
conda env create -f env.yaml
conda activate mind-vis
```

### Download data and checkpoints
Due to the license issue, the full fMRI pre-training dataset needs to be downloaded from the [Human Connectome Projects (HCP)](https://www.humanconnectome.org/) offical website. The pre-processing scripts are also included in this repo. 

<<<<<<< HEAD
We also provide checkpoints and finetuning data at [FigShare](https://figshare.com/s/94cd778e6afafb00946e) to run the finetuing and decoding directly. After downloading, extract the ```data/``` and ```pretrains/``` to the project directory. 
=======
### Replicate the result for **Stage A: Sparse-Coded Masked Brain Modelling**
We only include some dummy data entries from HCP dataset (i.e. 3 subjects, due to size limit and license issues) for the pre-training of SC-MBM. To replicate the full result for **Stage A**, please download the whole HCP1200 release from [here](https://db.humanconnectome.org/data/projects/HCP_1200). Please also modify the file paths in ```stageA1_mbm_pretrain.sh``` and run
```sh  
sh ./mind-vis/scripts/xxxx
```
This script will automatically download the required data (HCP dataset and KAM dataset) in ```./mind-vis/data```. Results will be saved in ```./mind-vis/results/stageA_fmri_pretrain```. The pre-trained checkpoint for downstream image generation will be saved in ```./mind-vis/pretrains/fmri_pretrain```
This stage took xxx days on a RTX3090 GPU (Stage A1: xxx days; Stage A2: xxx days). 
>>>>>>> 3f651656


### SC-MBM Pre-training on fMRI (Stage A)
The fMRI pre-training is performed with masked brain modeling in the fMRI dataset containing around 136,000 fMRI samples from 1205 subjects (HCP + GOD). To perform the pre-training from scratch with defaults parameters, run 
```sh
python code/stageA1_mbm_pretrain.py
``` 

Hyper-parameters can be changed with command line arguments,
```sh
python code/stageA1_mbm_pretrain.py --mask_ratio 0.65 --num_epoch 800 --batch_size 200
```
Or the parameters can also be changed in ```code/config.py```

Multiple-GPU (DDP) training is supported, run with 
```sh
python -m torch.distributed.launch --nproc_per_node=NUM_GPUS code/stageA1_mbm_pretrain.py
```

The pre-training results will be saved locally at ```results/fmri_pretrain``` and remotely at ```wandb```. 

After pre-training on the large-scale fMRI dataset, we need to finetune the autoencoder with fMRI data from the testing set. Run the following, 
```sh
python code/stageA2_mbm_finetune.py --dataset GOD --pretrain_mbm_path results/fmri_pretrain/RUN_FOLDER_NAME/checkpoints/checkpoint.pth
```
```--dataset``` can be either ```GOD``` or ```BOLD5000```. And ```RUN_FOLDER_NAME``` is the folder name generated for the pre-training e.g. ```01-08-2022-11:37:22```. The fMRI finetuning results will be saved locally at ```results/fmri_finetune``` and remotely at ```wandb```. 


### Finetune the Double-Conditional LDM with Pre-trained fMRI Encoder (Stage B)
In this stage, the cross-attention heads and pre-trained fMRI encoder will be jointly optimized with fMRI-image pairs. Decoded images will be generated in this stage. Run this stage with our provided pre-trained fMRI encoder and default parameters:
```sh
python code/stageB_ldm_finetune.py --dataset GOD
```
```--dataset``` can be either ```GOD``` or ```BOLD5000```. The results and generated samples will be saved locally at ```results/generation``` and remotely at ```wandb```.

Run with custom-pre-trained fMRI encoder and parameters:
```sh
python code/stageB_ldm_finetune.py --dataset GOD --pretrain_mbm_path results/fmri_fintune/RUN_FOLDER_NAME/checkpoints/checkpoint.pth --num_epoch 500 --batch_size 5
```


### Run fMRI Decoding and Generate Images with Trained Checkpoints
```sh
python code/gen_eval.py --dataset GOD
```
```--dataset``` can be either ```GOD``` or ```BOLD5000```. The results and generated samples will be saved locally at ```results/eval``` and remotely at ```wandb```.

## Acknowledgement
- We thank [Kamitani Lab](https://github.com/KamitaniLab) and [
Weizmann Vision Lab](https://github.com/WeizmannVision) for making their raw and pre-processed data public. 
- We also thank [BOLD5000 team](https://bold5000-dataset.github.io/website/) for making their dataset public.
- Our Masked Brain Modeling implementation is based on the [Masked Autoencoders](https://github.com/facebookresearch/mae) by Facebook Research. And our Conditional Latent Diffusion Model implementation is based on implementation from [CompVis](https://github.com/CompVis/latent-diffusion). We thank these authors for making their codes and checkpoints publicly available!<|MERGE_RESOLUTION|>--- conflicted
+++ resolved
@@ -104,17 +104,7 @@
 ### Download data and checkpoints
 Due to the license issue, the full fMRI pre-training dataset needs to be downloaded from the [Human Connectome Projects (HCP)](https://www.humanconnectome.org/) offical website. The pre-processing scripts are also included in this repo. 
 
-<<<<<<< HEAD
 We also provide checkpoints and finetuning data at [FigShare](https://figshare.com/s/94cd778e6afafb00946e) to run the finetuing and decoding directly. After downloading, extract the ```data/``` and ```pretrains/``` to the project directory. 
-=======
-### Replicate the result for **Stage A: Sparse-Coded Masked Brain Modelling**
-We only include some dummy data entries from HCP dataset (i.e. 3 subjects, due to size limit and license issues) for the pre-training of SC-MBM. To replicate the full result for **Stage A**, please download the whole HCP1200 release from [here](https://db.humanconnectome.org/data/projects/HCP_1200). Please also modify the file paths in ```stageA1_mbm_pretrain.sh``` and run
-```sh  
-sh ./mind-vis/scripts/xxxx
-```
-This script will automatically download the required data (HCP dataset and KAM dataset) in ```./mind-vis/data```. Results will be saved in ```./mind-vis/results/stageA_fmri_pretrain```. The pre-trained checkpoint for downstream image generation will be saved in ```./mind-vis/pretrains/fmri_pretrain```
-This stage took xxx days on a RTX3090 GPU (Stage A1: xxx days; Stage A2: xxx days). 
->>>>>>> 3f651656
 
 
 ### SC-MBM Pre-training on fMRI (Stage A)
